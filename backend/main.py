--- conflicted
+++ resolved
@@ -3,9 +3,8 @@
 Main FastAPI Application
 """
 
-# ARIZE PHOENIX - Observability & Tracing (commented out for quick testing)
+# ARIZE PHOENIX - Observability & Tracing
 # Must be imported BEFORE any Anthropic SDK usage
-<<<<<<< HEAD
 try:
     from phoenix.otel import register
     from openinference.instrumentation.anthropic import AnthropicInstrumentor
@@ -21,29 +20,14 @@
     print("✓ Phoenix observability enabled")
 except ImportError:
     print("⚠ Phoenix not installed - running without observability")
-=======
-# from phoenix.otel import register
-# from openinference.instrumentation.anthropic import AnthropicInstrumentor
-
-# Register Phoenix tracing
-# tracer_provider = register(
-#     project_name="vibe-ai-platform",
-#     endpoint="http://localhost:6006/v1/traces"
-# )
-
-# Instrument Anthropic SDK to trace all Claude API calls
-# AnthropicInstrumentor().instrument(tracer_provider=tracer_provider)
->>>>>>> 5816c5dd
-
-from fastapi import FastAPI, UploadFile, File, HTTPException, BackgroundTasks, WebSocket, WebSocketDisconnect
+
+from fastapi import FastAPI, UploadFile, File, HTTPException, BackgroundTasks
 from fastapi.middleware.cors import CORSMiddleware
-from fastapi.responses import FileResponse
 from pydantic import BaseModel
 from typing import List, Optional, Dict, Any
 import os
 import httpx
 from dotenv import load_dotenv
-import base64
 
 # Import our modules
 # from services.search_service import SearchService  # Placeholder service
@@ -59,8 +43,6 @@
 from services.image_filter_service import ImageFilterService
 from services.preference_analysis_service import PreferenceAnalysisService
 from services.vapi_service import VapiService, get_vapi_service
-from services.geocoding_service import GeocodingService
-from services.yolo_service import YOLOService
 # Fetch.ai agents are separate processes - see agents/fetch_agents/
 from utils.elastic_client import ElasticClient
 from utils.supabase_client import SupabaseClient
@@ -98,8 +80,6 @@
 image_filter_service = ImageFilterService()
 preference_analysis_service = PreferenceAnalysisService()
 vapi_service = get_vapi_service()
-geocoding_service = GeocodingService()
-yolo_service = YOLOService(model_path="yolov8n.pt")
 elastic_client = ElasticClient()
 supabase_client = SupabaseClient()
 # arize_logger = ArizeLogger()  # Placeholder
@@ -1143,174 +1123,6 @@
 
 
 # ============================================================================
-# REAL-TIME YOLO DETECTION (WebSocket)
-# ============================================================================
-
-@app.websocket("/ws/scan")
-async def websocket_scan(websocket: WebSocket):
-    """
-    🎥 Real-time YOLO object detection via WebSocket with session management
-
-    Use case: Phone camera streaming for property scanning
-
-    Protocol:
-    - Client sends: {"type": "start"} to begin session
-    - Client sends: {"type": "frame", "image": "base64_jpeg_data"}
-    - Server responds: {"type": "detection", "objects": [...], "amenities": [...]}
-    - Client sends: {"type": "finalize"} to get aggregated results
-    """
-    await websocket.accept()
-    session_id = None
-    frame_count = 0
-
-    try:
-        print("📱 Phone connected to WebSocket")
-
-        # Create session
-        session_id = yolo_service.create_session()
-
-        await websocket.send_json({
-            "type": "connected",
-            "session_id": session_id,
-            "message": "Ready to scan! Point camera at rooms in your property"
-        })
-
-        while True:
-            # Receive message from phone
-            data = await websocket.receive_json()
-
-            if data.get("type") == "frame":
-                frame_count += 1
-
-                # Decode base64 image
-                image_base64 = data.get("image", "")
-                if not image_base64:
-                    await websocket.send_json({"error": "No image data"})
-                    continue
-
-                # Check if this should be stored as a photo
-                store_image = data.get("store_image", False)
-
-                # Remove data URL prefix if present
-                image_data_uri = image_base64
-                if "," in image_base64:
-                    image_base64 = image_base64.split(",")[1]
-
-                image_bytes = base64.b64decode(image_base64)
-
-                # Run YOLO detection
-                result = await yolo_service.detect_realtime(image_bytes)
-
-                # Add to session (stores image only when store_image=True)
-                yolo_service.add_frame_to_session(
-                    session_id,
-                    result,
-                    image_data_uri if store_image else None,
-                    store_image
-                )
-
-                # Send results back to phone
-                await websocket.send_json({
-                    "type": "detection",
-                    "frame": frame_count,
-                    "session_id": session_id,
-                    **result
-                })
-
-                # Log photo captures and periodic updates
-                if store_image:
-                    session_info = yolo_service.get_session(session_id)
-                    print(f"📸 Photo captured! Total: {session_info['images_captured']} images, Room: {result.get('room_type')}")
-                elif frame_count % 20 == 0:
-                    session_info = yolo_service.get_session(session_id)
-                    print(f"🔄 Frame {frame_count} - Amenities: {len(session_info['amenities'])}, Images: {session_info['images_captured']}")
-
-            elif data.get("type") == "finalize":
-                # Get aggregated results
-                final_result = yolo_service.finalize_session(session_id)
-
-                await websocket.send_json({
-                    "type": "finalized",
-                    "data": final_result
-                })
-
-                print(f"✅ Session {session_id} finalized - {frame_count} frames, {len(final_result['amenities'])} amenities")
-                break
-
-            elif data.get("type") == "ping":
-                # Keep-alive ping
-                await websocket.send_json({"type": "pong"})
-
-    except WebSocketDisconnect:
-        print(f"📱 Phone disconnected after {frame_count} frames")
-        if session_id:
-            yolo_service.delete_session(session_id)
-    except Exception as e:
-        print(f"❌ WebSocket error: {e}")
-        if session_id:
-            yolo_service.delete_session(session_id)
-        try:
-            await websocket.send_json({"error": str(e)})
-        except:
-            pass
-    finally:
-        try:
-            await websocket.close()
-        except:
-            pass
-
-
-# ============================================================================
-# SCAN SESSION ENDPOINTS
-# ============================================================================
-
-@app.get("/api/scan/session/{session_id}")
-async def get_scan_session(session_id: str):
-    """
-    Get current scan session data
-
-    Returns aggregated amenities, room detections, and image count
-    """
-    try:
-        session_data = yolo_service.get_session(session_id)
-        return {"success": True, "data": session_data}
-    except Exception as e:
-        raise HTTPException(status_code=404, detail=str(e))
-
-
-@app.post("/api/scan/finalize/{session_id}")
-async def finalize_scan_session(session_id: str):
-    """
-    Finalize scan session and get complete results
-
-    Returns:
-    - All detected amenities
-    - Room breakdown (bedrooms, bathrooms, etc.)
-    - Property type inference
-    - Top 20 detected objects with counts
-    - Images captured (every 10 frames with base64)
-    - Summary statistics
-
-    Use this data to create listing with pricing endpoint
-    """
-    try:
-        final_result = yolo_service.finalize_session(session_id)
-
-        if "error" in final_result:
-            raise HTTPException(status_code=404, detail=final_result["error"])
-
-        # Clean up session after retrieving
-        yolo_service.delete_session(session_id)
-
-        return {
-            "success": True,
-            "data": final_result
-        }
-    except Exception as e:
-        raise HTTPException(status_code=500, detail=str(e))
-
-
-# ============================================================================
 # MONITORING & HEALTH
 # ============================================================================
 
@@ -1384,7 +1196,6 @@
     }
 
 
-<<<<<<< HEAD
 @app.get("/api/geocode")
 async def geocode_location(location: str):
     """
@@ -1414,7 +1225,8 @@
             "location": location,
             "fallback": True
         }
-=======
+
+
 @app.get("/phone_test.html")
 async def phone_test():
     """Serve phone camera test page (requires HTTPS for video)"""
@@ -1425,19 +1237,6 @@
 async def phone_test_simple():
     """Serve simple photo upload test page (works over HTTP)"""
     return FileResponse("phone_test_simple.html")
-
-
-@app.get("/camera_scan.html")
-async def camera_scan():
-    """Serve real-time video scanning page (requires HTTPS)"""
-    return FileResponse("camera_scan.html")
-
-
-@app.get("/camera_test_debug.html")
-async def camera_test_debug():
-    """Serve camera debug/diagnostic page"""
-    return FileResponse("camera_test_debug.html")
->>>>>>> 5816c5dd
 
 
 @app.get("/")
@@ -1445,8 +1244,7 @@
     return {
         "app": "VIBE - AI-Native Home Sharing",
         "version": "1.0.0",
-        "docs": "/docs",
-        "phone_test": "/phone_test.html"
+        "docs": "/docs"
     }
 
 
